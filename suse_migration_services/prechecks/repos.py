--- conflicted
+++ resolved
@@ -35,14 +35,9 @@
     if no_remote_repos:
         zypper_cmd = 'zypper repos --url'
         log.warning(
-<<<<<<< HEAD
             'The following repositories may cause the migration to fail, as they '
-            'may not be available during the migration: %s\nPlease, check those '
+            'may not be available during the migration:\n%s\nPlease, check those '
             'before starting the migration\nTo see all the repositories and '
             'their urls, you can run "%s"\n',
-            ','.join(no_remote_repos), zypper_cmd,
-        )
-=======
-            'These repositories locations may be an issue when migrating:\n{}\n'
-            'Please check before migration starts'.format('\n'.join(no_remote_repos)))
->>>>>>> d6dbcafa
+            '\n'.join(no_remote_repos), zypper_cmd,
+        )